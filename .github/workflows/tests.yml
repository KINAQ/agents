name: tests

on:
  push:
    branches:
      - main
      - dev
  pull_request:
    branches:
      - main
      - dev
  workflow_dispatch:

jobs:
  tests:
    # Don't run tests for PRs on forks
    if: github.event_name != 'pull_request' || github.event.pull_request.head.repo.fork == false
    strategy:
      fail-fast: false
      matrix:
        os: [
            # disabled Intel Macs due to pytorch 2.3+ not supporting it
            # macos-14-large,
            macos-14,
            windows-2019,
            ubuntu-20.04,
            namespace-profile-default-arm64,
          ]
        python_version: ["3.9", "3.12"]
        test_group: ["base"]
        include:
          # Include llm, stt, and tts tests only on Ubuntu 20.04 with Python 3.9
          - os: ubuntu-20.04
            python_version: "3.12"
            test_group: llm
          - os: ubuntu-20.04
            python_version: "3.12"
            test_group: stt
          - os: ubuntu-20.04
            python_version: "3.12"
            test_group: tts

    runs-on: ${{ matrix.os }}
    name: ${{ matrix.test_group }} — ${{ matrix.os }}) (py${{ matrix.python_version }})
    steps:
      - uses: actions/checkout@v4
        with:
          submodules: true
          lfs: true

      - name: Cache packages
        uses: actions/cache@v4
        with:
          path: |
            /var/cache/apt/archives
            ~/Library/Caches/Homebrew
            C:\ProgramData\chocolatey\lib\ffmpeg
          key: ${{ runner.os }}-cache
          restore-keys: |
            ${{ runner.os }}-cache

      - uses: actions/setup-python@v5
        with:
          python-version: ${{ matrix.python_version }}
          cache: "pip"

      - name: Install ffmpeg (Linux)
        if: ${{ matrix.os == 'ubuntu-20.04' || matrix.os == 'namespace-profile-default-arm64' }}
        run: sudo apt-get update && sudo apt-get install -y ffmpeg

      # Azure plugin fails with OpenSSL3, and Ubuntu 22.04 does not include libssl1.1 in its repos
      - name: Install libssl 1.1 (Linux 22.04)
        if: ${{ matrix.os == 'namespace-profile-default-arm64' }}
        run: |
          wget https://old-releases.ubuntu.com/ubuntu/pool/main/o/openssl/libssl1.1_1.1.1-1ubuntu2.1_arm64.deb
          wget https://old-releases.ubuntu.com/ubuntu/pool/main/o/openssl/libssl-dev_1.1.1-1ubuntu2.1_arm64.deb
          sudo dpkg -i libssl1.1_1.1.1-1ubuntu2.1_arm64.deb
          sudo dpkg -i libssl-dev_1.1.1-1ubuntu2.1_arm64.deb


      - name: Install ffmpeg (macOS)
        if: ${{ startsWith(matrix.os, 'macos') }}
        run: brew install ffmpeg

      - name: Install ffmpeg (Windows)
        if: ${{ matrix.os == 'windows-2019' }}
        run: choco install ffmpeg

      - name: Install packages
        shell: bash
        run: |
<<<<<<< HEAD
          pip3 install pytest pytest-asyncio pytest-timeout './livekit-agents[codecs]' psutil
          pip3 install -r ./tests/test-requirements.txt
          pip3 install ./livekit-agents \
                      ./livekit-plugins/livekit-plugins-openai \
                      ./livekit-plugins/livekit-plugins-deepgram \
                      ./livekit-plugins/livekit-plugins-google \
                      ./livekit-plugins/livekit-plugins-nltk \
                      ./livekit-plugins/livekit-plugins-silero \
                      ./livekit-plugins/livekit-plugins-elevenlabs \
                      ./livekit-plugins/livekit-plugins-cartesia \
                      ./livekit-plugins/livekit-plugins-azure \
                      ./livekit-plugins/livekit-plugins-anthropic \
                      ./livekit-plugins/livekit-plugins-assemblyai \
                      ./livekit-plugins/livekit-plugins-fal \
                      ./livekit-plugins/livekit-plugins-aws
=======
          pip install pytest pytest-asyncio pytest-timeout './livekit-agents[codecs]' psutil
          pip install -r ./tests/test-requirements.txt
          ./livekit-plugins/install_local.sh
>>>>>>> 32383939

      - name: Run tests
        shell: bash
        env:
          LIVEKIT_URL: ${{ secrets.LIVEKIT_URL }}
          LIVEKIT_API_KEY: ${{ secrets.LIVEKIT_API_KEY }}
          LIVEKIT_API_SECRET: ${{ secrets.LIVEKIT_API_SECRET }}
          DEEPGRAM_API_KEY: ${{ secrets.DEEPGRAM_API_KEY }}
          OPENAI_API_KEY: ${{ secrets.OPENAI_API_KEY }}
          ELEVEN_API_KEY: ${{ secrets.ELEVEN_API_KEY }}
          CARTESIA_API_KEY: ${{ secrets.CARTESIA_API_KEY }}
          AZURE_SPEECH_KEY: ${{ secrets.AZURE_SPEECH_KEY }}
          AZURE_SPEECH_REGION: ${{ secrets.AZURE_SPEECH_REGION }} # nit: doesn't have to be secret
          GOOGLE_CREDENTIALS_JSON: ${{ secrets.GOOGLE_CREDENTIALS_JSON }}
          ANTHROPIC_API_KEY: ${{ secrets.ANTHROPIC_API_KEY }}
          GROQ_API_KEY: ${{ secrets.GROQ_API_KEY }}
          ASSEMBLYAI_API_KEY: ${{ secrets.ASSEMBLYAI_API_KEY }}
          FAL_KEY: ${{ secrets.FAL_KEY }}
          PLAYHT_API_KEY: ${{ secrets.PLAYHT_API_KEY }}
          PLAYHT_USER_ID: ${{ secrets.PLAYHT_USER_ID }}
          GOOGLE_APPLICATION_CREDENTIALS: google.json
          PYTEST_ADDOPTS: "--color=yes"
          AWS_ACCESS_KEY_ID: ${{ secrets.AWS_ACCESS_KEY_ID }}
          AWS_SECRET_ACCESS_KEY: ${{ secrets.AWS_SECRET_ACCESS_KEY }}
        working-directory: tests
        run: |
          echo "$GOOGLE_CREDENTIALS_JSON" > google.json

          case "${{ matrix.test_group }}" in
            base)
              test_files="test_aio.py test_tokenizer.py test_vad.py test_ipc.py test_tts_fallback.py test_stt_fallback.py test_message_change.py test_build_func_desc.py test_create_func.py"
              ;;
            llm)
              test_files="test_llm.py"
              ;;
            stt)
              test_files="test_stt.py"
              ;;
            tts)
              test_files="test_tts.py"
              ;;
            *)
              echo "Unknown test group: ${{ matrix.test_group }}"
              exit 1
              ;;
          esac
          pytest $test_files<|MERGE_RESOLUTION|>--- conflicted
+++ resolved
@@ -89,27 +89,9 @@
       - name: Install packages
         shell: bash
         run: |
-<<<<<<< HEAD
-          pip3 install pytest pytest-asyncio pytest-timeout './livekit-agents[codecs]' psutil
-          pip3 install -r ./tests/test-requirements.txt
-          pip3 install ./livekit-agents \
-                      ./livekit-plugins/livekit-plugins-openai \
-                      ./livekit-plugins/livekit-plugins-deepgram \
-                      ./livekit-plugins/livekit-plugins-google \
-                      ./livekit-plugins/livekit-plugins-nltk \
-                      ./livekit-plugins/livekit-plugins-silero \
-                      ./livekit-plugins/livekit-plugins-elevenlabs \
-                      ./livekit-plugins/livekit-plugins-cartesia \
-                      ./livekit-plugins/livekit-plugins-azure \
-                      ./livekit-plugins/livekit-plugins-anthropic \
-                      ./livekit-plugins/livekit-plugins-assemblyai \
-                      ./livekit-plugins/livekit-plugins-fal \
-                      ./livekit-plugins/livekit-plugins-aws
-=======
           pip install pytest pytest-asyncio pytest-timeout './livekit-agents[codecs]' psutil
           pip install -r ./tests/test-requirements.txt
           ./livekit-plugins/install_local.sh
->>>>>>> 32383939
 
       - name: Run tests
         shell: bash
