# Copyright 202 LiveKit, Inc.
#
# Licensed under the Apache License, Version 2.0 (the "License");
# you may not use this file except in compliance with the License.
# You may obtain a copy of the License at
#
#     http://www.apache.org/licenses/LICENSE-2.0
#
# Unless required by applicable law or agreed to in writing, software
# distributed under the License is distributed on an "AS IS" BASIS,
# WITHOUT WARRANTIES OR CONDITIONS OF ANY KIND, either express or implied.
# See the License for the specific language governing permissions and
# limitations under the License.

from __future__ import annotations

import asyncio
import os
from dataclasses import dataclass

import aiohttp

from livekit.agents import (
    APIConnectionError,
    APIConnectOptions,
    APIStatusError,
    APITimeoutError,
    tts,
    utils,
)
from livekit.agents.types import (
    DEFAULT_API_CONNECT_OPTIONS,
    NOT_GIVEN,
    NotGivenOr,
)
from livekit.agents.utils import is_given

from .langs import TTSLangs
from .log import logger
from .models import ArcanaVoices, TTSModels


@dataclass
class _TTSOptions:
    model: TTSModels | str
    speaker: str
    arcana_options: _ArcanaOptions | None = None
    mistv2_options: _Mistv2Options | None = None


@dataclass
class _ArcanaOptions:
    repetition_penalty: NotGivenOr[float] = NOT_GIVEN
    temperature: NotGivenOr[float] = NOT_GIVEN
    top_p: NotGivenOr[float] = NOT_GIVEN
    max_tokens: NotGivenOr[int] = NOT_GIVEN


@dataclass
class _Mistv2Options:
    lang: NotGivenOr[TTSLangs | str] = NOT_GIVEN
    sample_rate: NotGivenOr[int] = NOT_GIVEN
    speed_alpha: NotGivenOr[float] = NOT_GIVEN
    reduce_latency: NotGivenOr[bool] = NOT_GIVEN
    pause_between_brackets: NotGivenOr[bool] = NOT_GIVEN
    phonemize_between_brackets: NotGivenOr[bool] = NOT_GIVEN


DEFAULT_API_URL = "https://users.rime.ai/v1/rime-tts"


NUM_CHANNELS = 1


class TTS(tts.TTS):
    def __init__(
        self,
        *,
        model: TTSModels | str = "arcana",
        speaker: NotGivenOr[ArcanaVoices | str] = NOT_GIVEN,
        # Arcana options
        repetition_penalty: NotGivenOr[float] = NOT_GIVEN,
        temperature: NotGivenOr[float] = NOT_GIVEN,
        top_p: NotGivenOr[float] = NOT_GIVEN,
        max_tokens: NotGivenOr[int] = NOT_GIVEN,
        # Mistv2 options
        lang: TTSLangs | str = "eng",
        sample_rate: int = 22050,
        speed_alpha: NotGivenOr[float] = NOT_GIVEN,
        reduce_latency: NotGivenOr[bool] = NOT_GIVEN,
        pause_between_brackets: NotGivenOr[bool] = NOT_GIVEN,
        phonemize_between_brackets: NotGivenOr[bool] = NOT_GIVEN,
        api_key: NotGivenOr[str] = NOT_GIVEN,
        http_session: aiohttp.ClientSession | None = None,
    ) -> None:
        super().__init__(
            capabilities=tts.TTSCapabilities(
                streaming=False,
            ),
            sample_rate=sample_rate,
            num_channels=NUM_CHANNELS,
        )
        self._api_key = api_key if is_given(api_key) else os.environ.get("RIME_API_KEY")
        if not self._api_key:
            raise ValueError(
                "Rime API key is required, either as argument or set RIME_API_KEY environmental variable"  # noqa: E501
            )

        if not is_given(speaker):
            if model == "mistv2":
                speaker = "cove"
            else:
                speaker = "astra"

        self._opts = _TTSOptions(
            model=model,
            speaker=speaker,
        )
        if model == "arcana":
            self._opts.arcana_options = _ArcanaOptions(
                repetition_penalty=repetition_penalty,
                temperature=temperature,
                top_p=top_p,
                max_tokens=max_tokens,
            )
        elif model == "mistv2":
            self._opts.mistv2_options = _Mistv2Options(
                lang=lang,
                sample_rate=sample_rate,
                speed_alpha=speed_alpha,
                reduce_latency=reduce_latency,
                pause_between_brackets=pause_between_brackets,
                phonemize_between_brackets=phonemize_between_brackets,
            )
        self._session = http_session

    def _ensure_session(self) -> aiohttp.ClientSession:
        if not self._session:
            self._session = utils.http_context.http_session()

        return self._session

    def synthesize(
        self,
        text: str,
        *,
        conn_options: APIConnectOptions = DEFAULT_API_CONNECT_OPTIONS,
        segment_id: NotGivenOr[str] = NOT_GIVEN,
    ) -> ChunkedStream:
        return ChunkedStream(
            tts=self,
            input_text=text,
            conn_options=conn_options,
            opts=self._opts,
            session=self._ensure_session(),
            segment_id=segment_id if is_given(segment_id) else None,
            api_key=self._api_key,
        )

    def update_options(
        self,
        *,
        model: NotGivenOr[TTSModels | str] = NOT_GIVEN,
        speaker: NotGivenOr[str] = NOT_GIVEN,
    ) -> None:
        if is_given(model):
            self._opts.model = model
        if is_given(speaker):
            self._opts.speaker = speaker


class ChunkedStream(tts.ChunkedStream):
    """Synthesize using the chunked api endpoint"""

    def __init__(
        self,
        tts: TTS,
        input_text: str,
        opts: _TTSOptions,
        api_key: str,
        session: aiohttp.ClientSession,
        conn_options: APIConnectOptions,
        segment_id: NotGivenOr[str] = NOT_GIVEN,
    ) -> None:
        super().__init__(tts=tts, input_text=input_text, conn_options=conn_options)
        self._opts = opts
        self._session = session
        self._segment_id = segment_id if is_given(segment_id) else utils.shortuuid()
        self._api_key = api_key

    async def _run(self) -> None:
        request_id = utils.shortuuid()
        payload = {
            "speaker": self._opts.speaker,
            "text": self._input_text,
            "modelId": self._opts.model,
        }
        format = "mp3"
        if self._opts.model == "arcana":
            arcana_opts = self._opts.arcana_options
            if is_given(arcana_opts.repetition_penalty):
                payload["repetition_penalty"] = arcana_opts.repetition_penalty
            if is_given(arcana_opts.temperature):
                payload["temperature"] = arcana_opts.temperature
            if is_given(arcana_opts.top_p):
                payload["top_p"] = arcana_opts.top_p
            if is_given(arcana_opts.max_tokens):
                payload["max_tokens"] = arcana_opts.max_tokens
            format = "wav"
        elif self._opts.model == "mistv2":
            mistv2_opts = self._opts.mistv2_options
            if is_given(mistv2_opts.lang):
                payload["lang"] = mistv2_opts.lang
            if is_given(mistv2_opts.sample_rate):
                payload["samplingRate"] = mistv2_opts.sample_rate
            if is_given(mistv2_opts.speed_alpha):
                payload["speedAlpha"] = mistv2_opts.speed_alpha
            if is_given(mistv2_opts.reduce_latency):
                payload["reduceLatency"] = mistv2_opts.reduce_latency
            if is_given(mistv2_opts.pause_between_brackets):
                payload["pauseBetweenBrackets"] = mistv2_opts.pause_between_brackets
            if is_given(mistv2_opts.phonemize_between_brackets):
                payload["phonemizeBetweenBrackets"] = mistv2_opts.phonemize_between_brackets

        headers = {
            "accept": f"audio/{format}",
            "Authorization": f"Bearer {self._api_key}",
            "content-type": "application/json",
        }
        decoder = utils.codecs.AudioStreamDecoder(
            sample_rate=self._tts.sample_rate,
            num_channels=NUM_CHANNELS,
            format=format,
        )

        decode_task: asyncio.Task | None = None
        try:
<<<<<<< HEAD
            async with self._session.post(DEFAULT_API_URL, headers=headers, json=payload) as resp:
                resp.raise_for_status()

                if not resp.content_type.startswith("audio"):
                    content = await resp.text()
                    raise APIError(message="Rime returned non-audio data", body=content)
=======
            async with self._session.post(
                DEFAULT_API_URL,
                headers=headers,
                json=payload,
                timeout=self._conn_options.timeout,
            ) as response:
                if not response.content_type.startswith("audio"):
                    content = await response.text()
                    logger.error("Rime returned non-audio data: %s", content)
                    return
>>>>>>> 76f2eace

                async def _decode_loop():
                    try:
                        async for bytes_data, _ in resp.content.iter_chunks():
                            decoder.push(bytes_data)
                    finally:
                        decoder.end_input()

                decode_task = asyncio.create_task(_decode_loop())
                emitter = tts.SynthesizedAudioEmitter(
                    event_ch=self._event_ch,
                    request_id=request_id,
                    segment_id=self._segment_id,
                )

                async for frame in decoder:
                    emitter.push(frame)

                emitter.flush()

                await decode_task
        except asyncio.TimeoutError as e:
            raise APITimeoutError() from e
        except aiohttp.ClientResponseError as e:
            raise APIStatusError(
                message=e.message,
                status_code=e.status,
                request_id=request_id,
                body=None,
            ) from e
        except Exception as e:
            raise APIConnectionError() from e
        finally:
            if decode_task:
                await utils.aio.gracefully_cancel(decode_task)

            await decoder.aclose()<|MERGE_RESOLUTION|>--- conflicted
+++ resolved
@@ -235,14 +235,6 @@
 
         decode_task: asyncio.Task | None = None
         try:
-<<<<<<< HEAD
-            async with self._session.post(DEFAULT_API_URL, headers=headers, json=payload) as resp:
-                resp.raise_for_status()
-
-                if not resp.content_type.startswith("audio"):
-                    content = await resp.text()
-                    raise APIError(message="Rime returned non-audio data", body=content)
-=======
             async with self._session.post(
                 DEFAULT_API_URL,
                 headers=headers,
@@ -253,11 +245,10 @@
                     content = await response.text()
                     logger.error("Rime returned non-audio data: %s", content)
                     return
->>>>>>> 76f2eace
 
                 async def _decode_loop():
                     try:
-                        async for bytes_data, _ in resp.content.iter_chunks():
+                        async for bytes_data, _ in response.content.iter_chunks():
                             decoder.push(bytes_data)
                     finally:
                         decoder.end_input()
@@ -271,10 +262,8 @@
 
                 async for frame in decoder:
                     emitter.push(frame)
-
                 emitter.flush()
 
-                await decode_task
         except asyncio.TimeoutError as e:
             raise APITimeoutError() from e
         except aiohttp.ClientResponseError as e:
@@ -289,5 +278,4 @@
         finally:
             if decode_task:
                 await utils.aio.gracefully_cancel(decode_task)
-
             await decoder.aclose()