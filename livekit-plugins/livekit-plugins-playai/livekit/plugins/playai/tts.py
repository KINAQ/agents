--- conflicted
+++ resolved
@@ -128,12 +128,8 @@
         self,
         text: str,
         *,
-<<<<<<< HEAD
-        conn_options: APIConnectOptions = DEFAULT_API_CONNECT_OPTIONS,
+        conn_options: Optional[APIConnectOptions] = None,
         segment_id: str | None = None,
-=======
-        conn_options: Optional[APIConnectOptions] = None,
->>>>>>> 289673e7
     ) -> "ChunkedStream":
         return ChunkedStream(
             tts=self,
@@ -162,11 +158,8 @@
         tts: TTS,
         input_text: str,
         opts: _Options,
-<<<<<<< HEAD
+        conn_options: Optional[APIConnectOptions] = None,
         segment_id: str | None = None,
-=======
-        conn_options: Optional[APIConnectOptions] = None,
->>>>>>> 289673e7
     ) -> None:
         super().__init__(tts=tts, input_text=input_text, conn_options=conn_options)
         self._client = tts._client
