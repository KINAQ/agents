from __future__ import annotations

import asyncio
import os
import weakref
from dataclasses import dataclass, fields

from livekit import rtc
from livekit.agents import (
    DEFAULT_API_CONNECT_OPTIONS,
    APIConnectionError,
    APIConnectOptions,
    tokenize,
    tts,
    utils,
)
from pyht import AsyncClient as PlayHTAsyncClient  # type: ignore
from pyht.client import Format, Language, TTSOptions  # type: ignore

from .log import logger
from .models import TTSModel

NUM_CHANNELS = 1


@dataclass
class _Options:
    model: TTSModel | str
    tts_options: TTSOptions
    word_tokenizer: tokenize.WordTokenizer


class TTS(tts.TTS):
    def __init__(
        self,
        *,
        api_key: str | None = None,
        user_id: str | None = None,
        voice: str = "s3://voice-cloning-zero-shot/d9ff78ba-d016-47f6-b0ef-dd630f59414e/female-cs/manifest.json",
        language: str = "english",
        sample_rate: int = 24000,
        model: TTSModel | str = "Play3.0-mini-ws",
        word_tokenizer: tokenize.WordTokenizer = tokenize.basic.WordTokenizer(
            ignore_punctuation=False
        ),
        **kwargs,
    ) -> None:
        """
        Initialize the PlayAI TTS engine.

        Args:
            api_key (str): PlayAI API key.
            user_id (str): PlayAI user ID.
            voice (str): Voice manifest URL.
            model (TTSModel): TTS model, defaults to "Play3.0-mini-ws".
            language (str): language, defaults to "english".
            sample_rate (int): sample rate (Hz), A number greater than or equal to 8000, and must be less than or equal to 48000
            word_tokenizer (tokenize.WordTokenizer): Tokenizer for processing text. Defaults to basic WordTokenizer.
            **kwargs: Additional options.
        """

        super().__init__(
            capabilities=tts.TTSCapabilities(
                streaming=True,
            ),
            sample_rate=sample_rate,
            num_channels=1,
        )

        api_key = api_key or os.environ.get("PLAYHT_API_KEY")
        user_id = user_id or os.environ.get("PLAYHT_USER_ID")

        if not api_key or not user_id:
            raise ValueError(
                "PlayHT API key and user ID are required. Set environment variables PLAYHT_API_KEY and PLAYHT_USER_ID or pass them explicitly."
            )
        _validate_kwargs(kwargs)
        self._config = TTSOptions(
            voice=voice,
            format=Format.FORMAT_MP3,  # Default format for now
            sample_rate=sample_rate,
            language=Language(language),
            **kwargs,
        )

        self._opts = _Options(
            model=model,
            tts_options=self._config,
            word_tokenizer=word_tokenizer,
        )

        self._api_key = api_key
        self._user_id = user_id

        self._streams = weakref.WeakSet[SynthesizeStream]()

    def update_options(
        self,
        *,
        voice: str | None = None,
        model: TTSModel | str | None = None,
        language: str | None = None,
        **kwargs,
    ) -> None:
        """
        Update the TTS options.
        """
        updates = {}
        if voice is not None:
            updates["voice"] = voice
        if language is not None:
            updates["language"] = Language(language)
        tts_kwargs = {k: v for k, v in kwargs.items()}

        self._config = _update_options(self._config, **updates, **tts_kwargs)

        if model is not None:
            self._opts.model = model

        for stream in self._streams:
            stream._config = _update_options(stream._config, **updates, **tts_kwargs)
            if model is not None:
                stream._opts.model = model

    def synthesize(
        self,
        text: str,
        *,
        conn_options: APIConnectOptions = DEFAULT_API_CONNECT_OPTIONS,
    ) -> "ChunkedStream":
        return ChunkedStream(
            tts=self,
            input_text=text,
            conn_options=conn_options,
            opts=self._opts,
        )

    def stream(
        self, *, conn_options: APIConnectOptions = DEFAULT_API_CONNECT_OPTIONS
    ) -> "SynthesizeStream":
        stream = SynthesizeStream(
            tts=self,
            conn_options=conn_options,
            opts=self._opts,
        )
        self._streams.add(stream)
        return stream


class ChunkedStream(tts.ChunkedStream):
    def __init__(
        self,
        *,
        tts: TTS,
        input_text: str,
        conn_options: APIConnectOptions,
        opts: _Options,
    ) -> None:
        super().__init__(tts=tts, input_text=input_text, conn_options=conn_options)
        self._api_key = tts._api_key
        self._user_id = tts._user_id
        self._opts = opts
        self._config = self._opts.tts_options
        self._mp3_decoder = utils.codecs.Mp3StreamDecoder()

    async def _run(self) -> None:
        request_id = utils.shortuuid()
        bstream = utils.audio.AudioByteStream(
            sample_rate=self._config.sample_rate, num_channels=NUM_CHANNELS
        )
        self._client = PlayHTAsyncClient(
            user_id=self._user_id,
            api_key=self._api_key,
        )

        try:
            async for chunk in self._client.tts(
                text=self._input_text,
                options=self._config,
                voice_engine=self._opts.model,
                streaming=True,
            ):
                for frame in self._mp3_decoder.decode_chunk(chunk):
                    for frame in bstream.write(frame.data.tobytes()):
                        self._event_ch.send_nowait(
                            tts.SynthesizedAudio(
                                request_id=request_id,
                                frame=frame,
                            )
                        )
            for frame in bstream.flush():
                self._event_ch.send_nowait(
                    tts.SynthesizedAudio(request_id=request_id, frame=frame)
                )
        except Exception as e:
            raise APIConnectionError() from e


class SynthesizeStream(tts.SynthesizeStream):
    def __init__(
        self,
        *,
        tts: TTS,
        conn_options: APIConnectOptions,
        opts: _Options,
    ):
        super().__init__(tts=tts, conn_options=conn_options)
        self._api_key = tts._api_key
        self._user_id = tts._user_id
        self._opts = opts
        self._config = self._opts.tts_options
        self._segments_ch = utils.aio.Chan[tokenize.WordStream]()
        self._mp3_decoder = utils.codecs.Mp3StreamDecoder()
        self._segment_id = utils.shortuuid()

    async def _run(self) -> None:
        request_id = utils.shortuuid()
        bstream = utils.audio.AudioByteStream(
            sample_rate=self._config.sample_rate,
            num_channels=NUM_CHANNELS,
        )
        last_frame: rtc.AudioFrame | None = None

        def _send_last_frame(*, is_final: bool) -> None:
            nonlocal last_frame
            if last_frame is not None:
                self._event_ch.send_nowait(
                    tts.SynthesizedAudio(
                        request_id=request_id,
                        segment_id=self._segment_id,
                        frame=last_frame,
                        is_final=is_final,
                    )
                )
                last_frame = None

        input_task = asyncio.create_task(self._tokenize_input())

        try:
            text_stream = await self._create_text_stream()
            self._client = PlayHTAsyncClient(
                user_id=self._user_id,
                api_key=self._api_key,
            )
            async for chunk in self._client.stream_tts_input(
                text_stream=text_stream,
                options=self._config,
                voice_engine=self._opts.model,
            ):
                for frame in self._mp3_decoder.decode_chunk(chunk):
                    for frame in bstream.write(frame.data.tobytes()):
                        _send_last_frame(is_final=False)
                        last_frame = frame

            for frame in bstream.flush():
                _send_last_frame(is_final=False)
                last_frame = frame
<<<<<<< HEAD
            _send_last_frame(is_final=True)
=======
            _send_last_frame(segment_id=segment_id, is_final=True)

>>>>>>> ab90fd24
        except Exception as e:
            raise APIConnectionError() from e
        finally:
            await utils.aio.gracefully_cancel(input_task)
            await self._client.close()

    @utils.log_exceptions(logger=logger)
    async def _tokenize_input(self):
        # Converts incoming text into WordStreams and sends them into _segments_ch
        word_stream = None
        async for input in self._input_ch:
            if isinstance(input, str):
                if word_stream is None:
                    word_stream = self._opts.word_tokenizer.stream()
                    self._segments_ch.send_nowait(word_stream)
                word_stream.push_text(input)
            elif isinstance(input, self._FlushSentinel):
                if word_stream:
                    word_stream.end_input()
                word_stream = None
        self._segments_ch.close()

    @utils.log_exceptions(logger=logger)
    async def _create_text_stream(self):
        async def text_stream():
            async for word_stream in self._segments_ch:
                self._segment_id = utils.shortuuid()
                async for word in word_stream:
                    yield word.token

        return text_stream()


def _update_options(config: TTSOptions, **kwargs) -> TTSOptions:
    _validate_kwargs(kwargs)
    for k, v in kwargs.items():
        if v is not None:
            setattr(config, k, v)
    return config


def _validate_kwargs(kwargs: dict) -> None:
    valid_keys = {field.name for field in fields(TTSOptions)}
    invalid_keys = set(kwargs.keys()) - valid_keys
    if invalid_keys:
        raise ValueError(
            f"Invalid parameters: {invalid_keys}. Allowed parameters: {valid_keys}"
        )<|MERGE_RESOLUTION|>--- conflicted
+++ resolved
@@ -255,12 +255,7 @@
             for frame in bstream.flush():
                 _send_last_frame(is_final=False)
                 last_frame = frame
-<<<<<<< HEAD
             _send_last_frame(is_final=True)
-=======
-            _send_last_frame(segment_id=segment_id, is_final=True)
-
->>>>>>> ab90fd24
         except Exception as e:
             raise APIConnectionError() from e
         finally:
