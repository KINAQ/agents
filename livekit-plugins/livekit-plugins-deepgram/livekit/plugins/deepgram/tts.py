--- conflicted
+++ resolved
@@ -124,22 +124,13 @@
         self,
         *,
         model: NotGivenOr[str] = NOT_GIVEN,
-        sample_rate: NotGivenOr[int] = NOT_GIVEN,
     ) -> None:
         """
-        args:
+        Args:
             model (str): TTS model to use.
-            sample_rate (int): Sample rate of audio.
         """
         if is_given(model):
             self._opts.model = model
-        if is_given(sample_rate):
-            self._opts.sample_rate = sample_rate
-        for stream in self._streams:
-            stream.update_options(
-                model=model,
-                sample_rate=sample_rate,
-            )
 
     def synthesize(
         self, text: str, *, conn_options: APIConnectOptions = DEFAULT_API_CONNECT_OPTIONS
@@ -149,15 +140,7 @@
     def stream(
         self, *, conn_options: APIConnectOptions = DEFAULT_API_CONNECT_OPTIONS
     ) -> SynthesizeStream:
-<<<<<<< HEAD
         stream = SynthesizeStream(tts=self, conn_options=conn_options)
-=======
-        stream = SynthesizeStream(
-            tts=self,
-            pool=self._pool,
-            opts=self._opts,
-        )
->>>>>>> f79581cc
         self._streams.add(stream)
         return stream
 
@@ -226,45 +209,21 @@
 
 
 class SynthesizeStream(tts.SynthesizeStream):
-<<<<<<< HEAD
     def __init__(self, *, tts: TTS, conn_options: APIConnectOptions):
         super().__init__(tts=tts, conn_options=conn_options)
         self._tts = tts
         self._segments_ch = utils.aio.Chan[tokenize.WordStream]()
-        self._reconnect_event = asyncio.Event()
         self._opts = replace(tts._opts)
 
-    def update_options(
-        self,
-        *,
-        model: NotGivenOr[str] = NOT_GIVEN,
-        sample_rate: NotGivenOr[int] = NOT_GIVEN,
-    ) -> None:
-        if is_given(model):
-            self._opts.model = model
-        if is_given(sample_rate):
-            self._opts.sample_rate = sample_rate
-
-        self._reconnect_event.set()
-
     async def _run(self, output_emitter: tts.SynthesizedAudioEmitter) -> None:
-        closing_ws = False
-=======
-    def __init__(
-        self,
-        *,
-        tts: TTS,
-        opts: _TTSOptions,
-        pool: utils.ConnectionPool[aiohttp.ClientWebSocketResponse],
-    ):
-        super().__init__(tts=tts)
-        self._opts = opts
-        self._pool = pool
-        self._segments_ch = utils.aio.Chan[tokenize.WordStream]()
-
-    async def _run(self) -> None:
         request_id = utils.shortuuid()
->>>>>>> f79581cc
+        output_emitter.initialize(
+            request_id=request_id,
+            sample_rate=self._opts.sample_rate,
+            num_channels=1,
+            mime_type="audio/pcm",
+            stream=True,
+        )
 
         @utils.log_exceptions(logger=logger)
         async def _tokenize_input():
@@ -280,6 +239,7 @@
                     if word_stream:
                         word_stream.end_input()
                     word_stream = None
+
             self._segments_ch.close()
 
         @utils.log_exceptions(logger=logger)
@@ -308,12 +268,6 @@
             await utils.aio.gracefully_cancel(*tasks)
 
     async def _run_ws(self, word_stream: tokenize.WordStream, request_id: str):
-        segment_id = utils.shortuuid()
-        audio_bstream = utils.audio.AudioByteStream(
-            sample_rate=self._opts.sample_rate,
-            num_channels=NUM_CHANNELS,
-        )
-
         async def send_task(ws: aiohttp.ClientWebSocketResponse):
             async for word in word_stream:
                 speak_msg = {"type": "Speak", "text": f"{word.token} "}
@@ -325,12 +279,6 @@
             await ws.send_str(json.dumps(flush_msg))
 
         async def recv_task(ws: aiohttp.ClientWebSocketResponse):
-            emitter = tts.SynthesizedAudioEmitter(
-                event_ch=self._event_ch,
-                request_id=request_id,
-                segment_id=segment_id,
-            )
-
             while True:
                 msg = await ws.receive()
                 if msg.type in (
@@ -362,26 +310,21 @@
                     else:
                         logger.debug("Unknown message type: %s", resp)
 
-        async with self._pool.connection() as ws:
-            tasks = [
-                asyncio.create_task(send_task(ws)),
-                asyncio.create_task(recv_task(ws)),
-            ]
-            try:
+        try:
+            async with self._tts._pool.connection(timeout=self._conn_options.timeout) as ws:
+                tasks = [
+                    asyncio.create_task(send_task(ws)),
+                    asyncio.create_task(recv_task(ws)),
+                ]
                 await asyncio.gather(*tasks)
-            except asyncio.TimeoutError as e:
-                raise APITimeoutError() from e
-            except aiohttp.ClientResponseError as e:
-                raise APIStatusError(
-                    message=e.message,
-                    status_code=e.status,
-                    request_id=request_id,
-                    body=None,
-                ) from e
-            except Exception as e:
-                raise APIConnectionError() from e
-            finally:
-                await utils.aio.gracefully_cancel(*tasks)
+        except asyncio.TimeoutError:
+            raise APITimeoutError()
+        except aiohttp.ClientResponseError as e:
+            raise APIStatusError(
+                message=e.message, status_code=e.status, request_id=None, body=None
+            ) from None
+        except Exception as e:
+            raise APIConnectionError() from e
 
 
 def _to_deepgram_url(
