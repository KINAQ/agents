from __future__ import annotations

import asyncio
import copy
import time
from collections.abc import AsyncIterable
from dataclasses import dataclass
from typing import Generic, Literal, Protocol, TypeVar, Union, runtime_checkable

from livekit import rtc

from .. import debug, llm, stt, tts, utils, vad
from ..cli import cli
from ..job import get_job_context
from ..llm import ChatContext
from ..log import logger
from ..types import NOT_GIVEN, NotGivenOr
from ..utils.misc import is_given
from . import io, room_io
from .agent import Agent
from .agent_activity import AgentActivity
from .audio_recognition import _TurnDetector
from .events import (
    AgentEvent,
    AgentState,
    AgentStateChangedEvent,
    CloseEvent,
    ConversationItemAddedEvent,
    EventTypes,
    UserState,
    UserStateChangedEvent,
)
from .speech_handle import SpeechHandle


@dataclass
class VoiceOptions:
    allow_interruptions: bool
    discard_audio_if_uninterruptible: bool
    min_interruption_duration: float
    min_endpointing_delay: float
    max_endpointing_delay: float
    max_tool_steps: int


Userdata_T = TypeVar("Userdata_T")

TurnDetectionMode = Union[Literal["stt", "vad", "realtime_llm", "manual"], _TurnDetector]
"""
The mode of turn detection to use.

- "stt": use speech-to-text result to detect the end of the user's turn
- "vad": use VAD to detect the start and end of the user's turn
- "realtime_llm": use server-side turn detection provided by the realtime LLM
- "manual": manually manage the turn detection
- _TurnDetector: use the default mode with the provided turn detector

(default) If not provided, automatically choose the best mode based on
    available models (realtime_llm -> vad -> stt -> manual)
If the needed model (VAD, STT, or RealtimeModel) is not provided, fallback to the default mode.
"""


@runtime_checkable
class _VideoSampler(Protocol):
    def __call__(self, frame: rtc.VideoFrame, session: AgentSession) -> bool: ...


# TODO(theomonnom): Should this be moved to another file?
class VoiceActivityVideoSampler:
    def __init__(self, *, speaking_fps: float = 1.0, silent_fps: float = 0.3):
        if speaking_fps <= 0 or silent_fps <= 0:
            raise ValueError("FPS values must be greater than zero")

        self.speaking_fps = speaking_fps
        self.silent_fps = silent_fps
        self._last_sampled_time: float | None = None

    def __call__(self, frame: rtc.VideoFrame, session: AgentSession) -> bool:
        now = time.time()
        is_speaking = session.user_state == "speaking"
        target_fps = self.speaking_fps if is_speaking else self.silent_fps
        min_frame_interval = 1.0 / target_fps

        if self._last_sampled_time is None:
            self._last_sampled_time = now
            return True

        if (now - self._last_sampled_time) >= min_frame_interval:
            self._last_sampled_time = now
            return True

        return False


class AgentSession(rtc.EventEmitter[EventTypes], Generic[Userdata_T]):
    def __init__(
        self,
        *,
        turn_detection: NotGivenOr[TurnDetectionMode] = NOT_GIVEN,
        stt: NotGivenOr[stt.STT] = NOT_GIVEN,
        vad: NotGivenOr[vad.VAD] = NOT_GIVEN,
        llm: NotGivenOr[llm.LLM | llm.RealtimeModel] = NOT_GIVEN,
        tts: NotGivenOr[tts.TTS] = NOT_GIVEN,
        userdata: NotGivenOr[Userdata_T] = NOT_GIVEN,
        allow_interruptions: bool = True,
        discard_audio_if_uninterruptible: bool = True,
        min_interruption_duration: float = 0.5,
        min_endpointing_delay: float = 0.5,
        max_endpointing_delay: float = 6.0,
        max_tool_steps: int = 3,
        video_sampler: NotGivenOr[_VideoSampler | None] = NOT_GIVEN,
        loop: asyncio.AbstractEventLoop | None = None,
    ) -> None:
        """`AgentSession` is the LiveKit Agents runtime that glues together
        media streams, speech/LLM components, and tool orchestration into a
        single real-time voice agent.

        It links audio, video, and text I/O with STT, VAD, TTS, and the LLM;
        handles turn detection, endpointing, interruptions, and multi-step
        tool calls; and exposes everything through event callbacks so you can
        focus on writing function tools and simple hand-offs rather than
        low-level streaming logic.

        Args:
            turn_detection (TurnDetectionMode, optional): Strategy for deciding
                when the user has finished speaking.

                * ``"stt"`` – rely on speech-to-text end-of-utterance cues
                * ``"vad"`` – rely on Voice Activity Detection start/stop cues
                * ``"realtime_llm"`` – use server-side detection from a
                  realtime LLM
                * ``"manual"`` – caller controls turn boundaries explicitly
                * ``_TurnDetector`` instance – plug-in custom detector

                If *NOT_GIVEN*, the session chooses the best available mode in
                priority order ``realtime_llm → vad → stt → manual``; it
                automatically falls back if the necessary model is missing.
            stt (stt.STT, optional): Speech-to-text backend.
            vad (vad.VAD, optional): Voice-activity detector
            llm (llm.LLM | llm.RealtimeModel, optional): LLM or RealtimeModel
            tts (tts.TTS, optional): Text-to-speech engine.
            userdata (Userdata_T, optional): Arbitrary per-session user data.
            allow_interruptions (bool): Whether the user can interrupt the
                agent mid-utterance. Default ``True``.
            discard_audio_if_uninterruptible (bool): When ``True``, buffered
                audio is dropped while the agent is speaking and cannot be
                interrupted. Default ``True``.
            min_interruption_duration (float): Minimum speech length (s) to
                register as an interruption. Default ``0.5`` s.
            min_endpointing_delay (float): Minimum time-in-seconds the agent
                must wait after a potential end-of-utterance signal (from VAD
                or an EOU model) before it declares the user’s turn complete.
                Default ``0.5`` s.
            max_endpointing_delay (float): Maximum time-in-seconds the agent
                will wait before terminating the turn. Default ``6.0`` s.
            max_tool_steps (int): Maximum consecutive tool calls per LLM turn.
                Default ``3``.
            video_sampler (_VideoSampler, optional): Uses
                :class:`VoiceActivityVideoSampler` when *NOT_GIVEN*; that sampler
                captures video at ~1 fps while the user is speaking and ~0.3 fps
                when silent by default.
            loop (asyncio.AbstractEventLoop, optional): Event loop to bind the
                session to. Falls back to :pyfunc:`asyncio.get_event_loop()`.
        """
        super().__init__()
        self._loop = loop or asyncio.get_event_loop()

        if not is_given(video_sampler):
            video_sampler = VoiceActivityVideoSampler(speaking_fps=1.0, silent_fps=0.3)

        self._video_sampler = video_sampler

        # This is the "global" chat_context, it holds the entire conversation history
        self._chat_ctx = ChatContext.empty()
        self._opts = VoiceOptions(
            allow_interruptions=allow_interruptions,
            discard_audio_if_uninterruptible=discard_audio_if_uninterruptible,
            min_interruption_duration=min_interruption_duration,
            min_endpointing_delay=min_endpointing_delay,
            max_endpointing_delay=max_endpointing_delay,
            max_tool_steps=max_tool_steps,
        )
        self._started = False
        self._turn_detection = turn_detection or None
        self._stt = stt or None
        self._vad = vad or None
        self._llm = llm or None
        self._tts = tts or None

        # configurable IO
        self._input = io.AgentInput(self._on_video_input_changed, self._on_audio_input_changed)
        self._output = io.AgentOutput(
            self._on_video_output_changed,
            self._on_audio_output_changed,
            self._on_text_output_changed,
        )

        self._forward_audio_atask: asyncio.Task | None = None
        self._update_activity_atask: asyncio.Task | None = None
        self._activity_lock = asyncio.Lock()
        self._lock = asyncio.Lock()

        # used to keep a reference to the room io
        # this is not exposed, if users want access to it, they can create their own RoomIO
        self._room_io: room_io.RoomIO | None = None

        self._agent: Agent | None = None
        self._activity: AgentActivity | None = None
        self._user_state: UserState = "listening"
        self._agent_state: AgentState = "initializing"

        self._userdata: Userdata_T | None = userdata if is_given(userdata) else None
        self._closing_task: asyncio.Task | None = None

    @property
    def userdata(self) -> Userdata_T:
        if self._userdata is None:
            raise ValueError("VoiceAgent userdata is not set")

        return self._userdata

    @userdata.setter
    def userdata(self, value: Userdata_T) -> None:
        self._userdata = value

    @property
    def turn_detection(self) -> TurnDetectionMode | None:
        return self._turn_detection

    @property
    def stt(self) -> stt.STT | None:
        return self._stt

    @property
    def llm(self) -> llm.LLM | llm.RealtimeModel | None:
        return self._llm

    @property
    def tts(self) -> tts.TTS | None:
        return self._tts

    @property
    def vad(self) -> vad.VAD | None:
        return self._vad

    @property
    def input(self) -> io.AgentInput:
        return self._input

    @property
    def output(self) -> io.AgentOutput:
        return self._output

    @property
    def options(self) -> VoiceOptions:
        return self._opts

    @property
    def history(self) -> llm.ChatContext:
        return self._chat_ctx

    @property
    def current_speech(self) -> SpeechHandle | None:
        return self._activity.current_speech if self._activity is not None else None

    @property
    def user_state(self) -> UserState:
        return self._user_state

    @property
    def agent_state(self) -> AgentState:
        return self._agent_state

    @property
    def current_agent(self) -> Agent:
        if self._agent is None:
            raise RuntimeError("VoiceAgent isn't running")

        return self._agent

    async def start(
        self,
        agent: Agent,
        *,
        room: NotGivenOr[rtc.Room] = NOT_GIVEN,
        room_input_options: NotGivenOr[room_io.RoomInputOptions] = NOT_GIVEN,
        room_output_options: NotGivenOr[room_io.RoomOutputOptions] = NOT_GIVEN,
    ) -> None:
        """Start the voice agent.

        Create a default RoomIO if the input or output audio is not already set.
        If the console flag is provided, start a ChatCLI.

        Args:
            room: The room to use for input and output
            room_input_options: Options for the room input
            room_output_options: Options for the room output
        """
        async with self._lock:
            if self._started:
                return

            self._agent = agent
            self._update_agent_state("initializing")

            if cli.CLI_ARGUMENTS is not None and cli.CLI_ARGUMENTS.console:
                from .chat_cli import ChatCLI

                if (
                    self.input.audio is not None
                    or self.output.audio is not None
                    or self.output.transcription is not None
                ):
                    logger.warning(
                        "agent started with the console subcommand, but input.audio or output.audio "  # noqa: E501
                        "or output.transcription is already set, overriding.."
                    )

                chat_cli = ChatCLI(self)
                await chat_cli.start()

            elif is_given(room) and not self._room_io:
<<<<<<< HEAD
                room_input_options = copy.copy(room_input_options)
                room_output_options = copy.copy(room_output_options)
=======
                room_input_options = copy.copy(
                    room_input_options or room_io.DEFAULT_ROOM_INPUT_OPTIONS
                )
                room_output_options = copy.copy(
                    room_output_options or room_io.DEFAULT_ROOM_OUTPUT_OPTIONS
                )
>>>>>>> 6363857d

                if self.input.audio is not None and room_input_options.audio_enabled:
                    logger.warning(
                        "RoomIO audio input is enabled but input.audio is already set, ignoring.."
                    )
                    room_input_options.audio_enabled = False

                if self.output.audio is not None and room_output_options.audio_enabled:
                    logger.warning(
                        "RoomIO audio output is enabled but output.audio is already set, ignoring.."
                    )
                    room_output_options.audio_enabled = False

                if (
                    self.output.transcription is not None
                    and room_output_options.transcription_enabled
                ):
                    logger.warning(
                        "RoomIO transcription output is enabled but output.transcription is already set, ignoring.."  # noqa: E501
                    )
                    room_output_options.transcription_enabled = False

                self._room_io = room_io.RoomIO(
                    room=room,
                    agent_session=self,
                    input_options=room_input_options,
                    output_options=room_output_options,
                )
                await self._room_io.start()

            else:
                if not self._room_io and not self.output.audio and not self.output.transcription:
                    logger.warning(
                        "session starts without output, forgetting to pass `room` to `AgentSession.start()`?"  # noqa: E501
                    )

            try:
                job_ctx = get_job_context()
                job_ctx.add_tracing_callback(self._trace_chat_ctx)
            except RuntimeError:
                pass  # ignore

            # it is ok to await it directly, there is no previous task to drain
            await self._update_activity_task(self._agent)

            # important: no await should be done after this!

            if self.input.audio is not None:
                self._forward_audio_atask = asyncio.create_task(
                    self._forward_audio_task(), name="_forward_audio_task"
                )

            if self.input.video is not None:
                self._forward_video_atask = asyncio.create_task(
                    self._forward_video_task(), name="_forward_video_task"
                )

            self._started = True
            self._update_agent_state("listening")

    async def _trace_chat_ctx(self) -> None:
        if self._activity is None:
            return  # can happen at startup

        chat_ctx = self._activity.agent.chat_ctx
        debug.Tracing.store_kv("chat_ctx", chat_ctx.to_dict(exclude_function_call=False))
        debug.Tracing.store_kv("history", self.history.to_dict(exclude_function_call=False))

    async def drain(self) -> None:
        if self._activity is None:
            raise RuntimeError("AgentSession isn't running")

        await self._activity.drain()

    async def _aclose_impl(
        self,
        *,
        error: llm.LLMError | stt.STTError | tts.TTSError | None = None,
    ) -> None:
        async with self._lock:
            if not self._started:
                return

            self.emit("close", CloseEvent(error=error))

            if self._activity is not None:
                await self._activity.aclose()

            if self._forward_audio_atask is not None:
                await utils.aio.cancel_and_wait(self._forward_audio_atask)

            if self._room_io:
                await self._room_io.aclose()

    async def aclose(self) -> None:
        await self._aclose_impl()

    def emit(self, event: EventTypes, ev: AgentEvent) -> None:  # type: ignore
        # don't log VAD metrics as they are too verbose
        if ev.type != "metrics_collected" or ev.metrics.type != "vad_metrics":
            debug.Tracing.log_event(f'agent.on("{event}")', ev.model_dump())

        return super().emit(event, ev)

    def update_options(self) -> None:
        pass

    def say(
        self,
        text: str | AsyncIterable[str],
        *,
        audio: NotGivenOr[AsyncIterable[rtc.AudioFrame]] = NOT_GIVEN,
        allow_interruptions: NotGivenOr[bool] = NOT_GIVEN,
        add_to_chat_ctx: bool = True,
    ) -> SpeechHandle:
        if self._activity is None:
            raise RuntimeError("AgentSession isn't running")

        if self._activity.draining:
            if self._next_activity is None:
                raise RuntimeError("AgentSession is closing, cannot use say()")

            return self._next_activity.say(
                text,
                audio=audio,
                allow_interruptions=allow_interruptions,
                add_to_chat_ctx=add_to_chat_ctx,
            )

        return self._activity.say(
            text,
            audio=audio,
            allow_interruptions=allow_interruptions,
            add_to_chat_ctx=add_to_chat_ctx,
        )

    def generate_reply(
        self,
        *,
        user_input: NotGivenOr[str] = NOT_GIVEN,
        instructions: NotGivenOr[str] = NOT_GIVEN,
        tool_choice: NotGivenOr[llm.ToolChoice] = NOT_GIVEN,
        allow_interruptions: NotGivenOr[bool] = NOT_GIVEN,
    ) -> SpeechHandle:
        """Generate a reply for the agent to speak to the user.

        Args:
            user_input (NotGivenOr[str], optional): The user's input that may influence the reply,
                such as answering a question.
            instructions (NotGivenOr[str], optional): Additional instructions for generating the reply.
            tool_choice (NotGivenOr[llm.ToolChoice], optional): Specifies the external tool to use when
                generating the reply. If generate_reply is invoked within a function_tool, defaults to "none".
            allow_interruptions (NotGivenOr[bool], optional): Indicates whether the user can interrupt this speech.

        Returns:
            SpeechHandle: A handle to the generated reply.
        """  # noqa: E501
        if self._activity is None:
            raise RuntimeError("AgentSession isn't running")

        user_message = (
            llm.ChatMessage(role="user", content=[user_input])
            if is_given(user_input)
            else NOT_GIVEN
        )

        if self._activity.draining:
            if self._next_activity is None:
                raise RuntimeError("AgentSession is closing, cannot use generate_reply()")

            return self._next_activity._generate_reply(
                user_message=user_message,
                instructions=instructions,
                tool_choice=tool_choice,
                allow_interruptions=allow_interruptions,
            )

        return self._activity._generate_reply(
            user_message=user_message,
            instructions=instructions,
            tool_choice=tool_choice,
            allow_interruptions=allow_interruptions,
        )

    def interrupt(self) -> asyncio.Future:
        """Interrupt the current speech generation.

        Returns:
            An asyncio.Future that completes when the interruption is fully processed
            and chat context has been updated.

        Example:
            ```python
            await session.interrupt()
            ```
        """
        if self._activity is None:
            raise RuntimeError("AgentSession isn't running")

        return self._activity.interrupt()

    def clear_user_turn(self) -> None:
        # clear the transcription or input audio buffer of the user turn
        if self._activity is None:
            raise RuntimeError("AgentSession isn't running")

        self._activity.clear_user_turn()

    def commit_user_turn(self) -> None:
        # commit the user turn and generate a reply
        if self._activity is None:
            raise RuntimeError("AgentSession isn't running")

        self._activity.commit_user_turn()

    def update_agent(self, agent: Agent) -> None:
        self._agent = agent

        if self._started:
            self._update_activity_atask = asyncio.create_task(
                self._update_activity_task(self._agent), name="_update_activity_task"
            )

    def _on_error(
        self,
        error: llm.LLMError | stt.STTError | tts.TTSError | llm.RealtimeModelError,
    ) -> None:
        if self._closing_task or error.recoverable:
            return

        async def drain_and_close() -> None:
            await self.drain()
            await self._aclose_impl(error=error)

        def on_close_done(_: asyncio.Task) -> None:
            self._closing_task = None

        self._closing_task = asyncio.create_task(drain_and_close())
        self._closing_task.add_done_callback(on_close_done)

    @utils.log_exceptions(logger=logger)
    async def _update_activity_task(self, task: Agent) -> None:
        async with self._activity_lock:
            self._next_activity = AgentActivity(task, self)

            if self._activity is not None:
                await self._activity.drain()
                await self._activity.aclose()

            self._activity = self._next_activity
            self._next_activity = None
            await self._activity.start()

    @utils.log_exceptions(logger=logger)
    async def _forward_audio_task(self) -> None:
        audio_input = self.input.audio
        if audio_input is None:
            return

        async for frame in audio_input:
            if self._activity is not None:
                self._activity.push_audio(frame)

    @utils.log_exceptions(logger=logger)
    async def _forward_video_task(self) -> None:
        video_input = self.input.video
        if video_input is None:
            return

        async for frame in video_input:
            if self._activity is not None:
                if self._video_sampler is not None and not self._video_sampler(frame, self):
                    continue  # ignore this frame

                self._activity.push_video(frame)

    def _update_agent_state(self, state: AgentState) -> None:
        if self._agent_state == state:
            return

        old_state = self._agent_state
        self._agent_state = state
        self.emit(
            "agent_state_changed", AgentStateChangedEvent(old_state=old_state, new_state=state)
        )

    def _update_user_state(self, state: UserState) -> None:
        if self._user_state == state:
            return

        old_state = self._user_state
        self._user_state = state
        self.emit("user_state_changed", UserStateChangedEvent(old_state=old_state, new_state=state))

    def _conversation_item_added(self, message: llm.ChatMessage) -> None:
        self._chat_ctx.items.append(message)
        self.emit("conversation_item_added", ConversationItemAddedEvent(item=message))

    # -- User changed input/output streams/sinks --

    def _on_video_input_changed(self) -> None:
        if not self._started:
            return

        if self._forward_video_atask is not None:
            self._forward_video_atask.cancel()

        self._forward_video_atask = asyncio.create_task(
            self._forward_video_task(), name="_forward_video_task"
        )

    def _on_audio_input_changed(self) -> None:
        if not self._started:
            return

        if self._forward_audio_atask is not None:
            self._forward_audio_atask.cancel()

        self._forward_audio_atask = asyncio.create_task(
            self._forward_audio_task(), name="_forward_audio_task"
        )

    def _on_video_output_changed(self) -> None:
        pass

    def _on_audio_output_changed(self) -> None:
        pass

    def _on_text_output_changed(self) -> None:
        pass

    # ---<|MERGE_RESOLUTION|>--- conflicted
+++ resolved
@@ -321,17 +321,12 @@
                 await chat_cli.start()
 
             elif is_given(room) and not self._room_io:
-<<<<<<< HEAD
-                room_input_options = copy.copy(room_input_options)
-                room_output_options = copy.copy(room_output_options)
-=======
                 room_input_options = copy.copy(
                     room_input_options or room_io.DEFAULT_ROOM_INPUT_OPTIONS
                 )
                 room_output_options = copy.copy(
                     room_output_options or room_io.DEFAULT_ROOM_OUTPUT_OPTIONS
                 )
->>>>>>> 6363857d
 
                 if self.input.audio is not None and room_input_options.audio_enabled:
                     logger.warning(
